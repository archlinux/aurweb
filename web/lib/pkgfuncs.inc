<?php
include_once("pkgfuncs_po.inc");
include_once("config.inc");

# define variables used during pkgsearch
#
$pkgsearch_vars = array("O", "L", "C", "K", "SB", "SO", "PP", "do_MyPackages", "do_Orphans", "SeB");


# print out the 'return to package details' link
#
function pkgdetails_link($id=0) {
	$url_data = "<a href='/packages.php?do_Details=1&ID=".intval($id)."'>";
	print __("Go back to %hpackage details view%h.",
		array($url_data, "</a>"));
	print "\n<br />\n";
	return;
}


# print out the 'return to search results' link
#
function pkgsearch_results_link() {
	global $_REQUEST;
	global $pkgsearch_vars;

	$url_data = "<a href='/packages.php?do_Search=1";
	while (list($k, $var) = each($pkgsearch_vars)) {
		if (($var == "do_MyPackages" || $var == "do_Orphans") && $_REQUEST[$var]) {
			$url_data.="&".$var."=1";
		} else {
			$url_data.="&".$var."=".rawurlencode(stripslashes($_REQUEST[$var]));
		}
	}
	$url_data .= "'>";
	print __("Go back to %hsearch results%h.",
		array($url_data, "</a>"));
	print "\n<br />\n";

	return;
}

# Make sure this visitor can delete the requested package comment
# They can delete if they were the comment submitter, or if they are a TU/Dev
#
function canDeleteComment($comment_id=0, $atype="", $SID="") {
	if ($atype == "Trusted User" || $atype == "Developer") {
		# A TU/Dev can delete any comment
		#
		return TRUE;
	}
	$uid = uid_from_sid($SID);
	$dbh = db_connect();
	$q = "SELECT COUNT(ID) AS CNT ";
	$q.= "FROM PackageComments ";
	$q.= "WHERE ID = " . intval($comment_id);
	$q.= " AND UsersID = " . $uid;
	$result = db_query($q, $dbh);
	if ($result != NULL) {
		$row = mysql_fetch_assoc($result);
		if ($row['CNT'] > 0) {
			return TRUE;
		}
	}
	return FALSE;
}

# see if this Users.ID can manage the package
#
function canManagePackage($uid=0,$AURMUID=0, $MUID=0, $SUID=0, $managed=0) {
	if (!$uid) {return 0;}

	# The uid of the TU/Dev that manages the package
	#
	if ($uid == $AURMUID) {return 1;}

	# If the package isn't maintained by a TU/Dev, is this the user-maintainer?
	#
	if ($uid == $MUID && !$managed) {return 1;}

	# If the package isn't maintained by a TU/Dev, is this the user-submitter?
	#
	if ($uid == $SUID && !$managed) {return 1;}

	# otherwise, no right to manage this package
	#
	return 0;
}

# grab the current list of PackageCategories
#
function pkgCategories() {
	$cats = array();
	$dbh = db_connect();
	$q = "SELECT * FROM PackageCategories WHERE ID != 1 ";
	$q.= "ORDER BY Category ASC";
	$result = db_query($q, $dbh);
	if ($result) {
		while ($row = mysql_fetch_row($result)) {
			$cats[$row[0]] = $row[1];
		}
	}
	return $cats;
}

# grab the current list of PackageLocations
#
function pkgLocations() {
	$locs = array();
	$dbh = db_connect();
	$q = "SELECT * FROM PackageLocations WHERE ID != 1 ";
	$q.= "ORDER BY Location ASC";
	$result = db_query($q, $dbh);
	if ($result) {
		while ($row = mysql_fetch_row($result)) {
			$locs[$row[0]] = $row[1];
		}
	}
	return $locs;
}

# check to see if the package name exists
#
function package_exists($name="") {
	if (!$name) {return NULL;}
	$dbh = db_connect();
	$q = "SELECT ID FROM Packages ";
	$q.= "WHERE Name = '".mysql_real_escape_string($name)."' ";
	$q.= "AND DummyPkg = 0";
	$result = db_query($q, $dbh);
	if (!$result) {return NULL;}
	$row = mysql_fetch_row($result);
	return $row[0];
}

# grab package dependencies
#
function package_dependencies($pkgid=0) {
	$deps = array();
	if ($pkgid) {
		$dbh = db_connect();
		$q = "SELECT DepPkgID, Name, DummyPkg, DepCondition FROM PackageDepends, Packages ";
		$q.= "WHERE PackageDepends.DepPkgID = Packages.ID ";
		$q.= "AND PackageDepends.PackageID = ".mysql_real_escape_string($pkgid);
		$q.= " ORDER BY Name";
		$result = db_query($q, $dbh);
		if (!$result) {return array();}
		while ($row = mysql_fetch_row($result)) {
			$deps[] = $row;
		}
	}
	return $deps;
}

# reverse deps by tardo
#
function package_required($pkgid=0) {
	$deps = array();
	if ($pkgid) {
		$dbh = db_connect();
		$q = "SELECT PackageID, Name, DummyPkg from PackageDepends, Packages ";
		$q.= "WHERE PackageDepends.PackageID = Packages.ID ";
		$q.= "AND PackageDepends.DepPkgID = ";
		$q.= mysql_real_escape_string($pkgid);
		$result = db_query($q, $dbh);
		if (!$result) {return array();}
		while ($row = mysql_fetch_row($result)) {
			$deps[] = $row;
		}
	}
	return $deps;
}

# create a dummy package and return it's Packages.ID  if it already exists,
# return the existing ID
#
function create_dummy($pname="", $sid="") {
	if ($pname && $sid) {
		$uid = uid_from_sid($sid);
		if (!$uid) {return NULL;}
		$dbh = db_connect();
		$q = "SELECT ID FROM Packages WHERE Name = '";
		$q.= mysql_real_escape_string($pname)."'";
		$result = db_query($q, $dbh);
		if (!mysql_num_rows($result)) {
			# Insert the dummy
			#
			$q = "INSERT INTO Packages (Name, Description, URL, SubmittedTS, ";
			$q.= "SubmitterUID, DummyPkg) VALUES ('";
			$q.= mysql_real_escape_string($pname)."', 'A dummy package', '/#', ";
			$q.= "UNIX_TIMESTAMP(), ".$uid.", 1)";
			$result = db_query($q, $dbh);
			if (!$result) {
				return NULL;
			}
			return mysql_insert_id($dbh);
		} else {
			$data = mysql_fetch_row($result);
			return $data[0];
		}
	}
	return NULL;

}

# grab package comments
#
function package_comments($pkgid=0) {
	$comments = array();
	if ($pkgid) {
		$dbh = db_connect();
		$q = "SELECT PackageComments.ID, UserName, UsersID, Comments, CommentTS ";
		$q.= "FROM PackageComments, Users ";
		$q.= "WHERE PackageComments.UsersID = Users.ID";
		$q.= " AND PackageID = ".mysql_real_escape_string($pkgid);
		$q.= " AND DelUsersID = 0"; # only display non-deleted comments
		$q.= " ORDER BY CommentTS DESC";
		$result = db_query($q, $dbh);
		if (!$result) {return array();}
		while ($row = mysql_fetch_assoc($result)) {
			$comments[] = $row;
		}
	}
	return $comments;
}

# grab package sources
#
function package_sources($pkgid=0) {
	$sources = array();
	if ($pkgid) {
		$dbh = db_connect();
		$q = "SELECT Source FROM PackageSources ";
		$q.= "WHERE PackageID = ".mysql_real_escape_string($pkgid);
		$q.= " ORDER BY Source";
		$result = db_query($q, $dbh);
		if (!$result) {return array();}
		while ($row = mysql_fetch_row($result)) {
			$sources[] = $row[0];
		}
	}
	return $sources;
}


# grab array of Package.IDs that I've voted for: $pkgs[1234] = 1, ...
#
function pkgvotes_from_sid($sid="") {
	$pkgs = array();
	if (!$sid) {return $pkgs;}
	$dbh = db_connect();
	$q = "SELECT PackageID ";
	$q.= "FROM PackageVotes, Users, Sessions ";
	$q.= "WHERE Users.ID = Sessions.UsersID ";
	$q.= "AND Users.ID = PackageVotes.UsersID ";
	$q.= "AND Sessions.SessionID = '".mysql_real_escape_string($sid)."'";
	$result = db_query($q, $dbh);
	if ($result) {
		while ($row = mysql_fetch_row($result)) {
			$pkgs[$row[0]] = 1;
		}
	}
	return $pkgs;
}


# display package details
#
function package_details($id=0, $SID="") {
	global $_REQUEST;
	global $pkgsearch_vars;
	$q = "SELECT Packages.*,Location,Category ";
	$q.= "FROM Packages,PackageLocations,PackageCategories ";
 	$q.= "WHERE Packages.LocationID = PackageLocations.ID ";
	$q.= "AND Packages.CategoryID = PackageCategories.ID ";
	$q.= "AND Packages.ID = ".intval($_REQUEST["ID"]);
	$dbh = db_connect();
	$results = db_query($q, $dbh);
	if (!$results) {
		print __("Error retrieving package details.")."<br />\n";

	} else {
		$row = mysql_fetch_assoc($results);
		if (empty($row)) {
			print __("Package details could not be found.")."<br />\n";

		} else {

			# print out package details
            #
            echo "<div class=\"pgbox\">\n";
            echo "  <div class=\"pgboxtitle\"><span class=\"f3\">".__("Package Details")."</span></div>\n";
            echo "  <div class=\"pgboxbody\">\n";
			echo "    <table>\n";
			echo "      <tr><td class='boxSoft' colspan='2'><span class='f2'>";
			echo $row["Name"] . " " . $row["Version"]."</span></td></tr>\n";
			echo "      <tr><td class='boxSoft' colspan='2'><span class='f3'>";
			echo "<a href='".$row["URL"]."'>".$row["URL"]."</a></span></td></tr>\n";
			echo "      <tr><td class='boxSoft' colspan='2'><span class='f3'>".$row["Description"];
			echo "</a></span></td></tr>\n";
			echo "      <tr><td class='boxSoft' colspan='2'><img src='/images/pad.gif' height='30'></td></tr>\n";
			echo "      <tr><td class='boxSoft' colspan='2'><span class='f3'>";
			if ($row["Location"] == "unsupported" and ( 
					uid_from_sid($SID) == $row["MaintainerUID"] or
					(account_from_sid($SID) == "Developer" or
					 account_from_sid($SID) == "Trusted User"))) {
			  $edit_cat = "<a href='/pkgedit.php?change_Category=1&ID=";
			  $edit_cat .= intval($_REQUEST["ID"])."'>".$row["Category"]."</a>";
			  $edit_cat .= " &nbsp;<span class='fix'>(";
			  $edit_cat .= __("change category").")</span>";
			} else {
				$edit_cat = $row["Category"];
			}
			echo $row["Location"]." :: ".$edit_cat."</span></td></tr>\n";
			echo "        <tr><td class='boxSoft' colspan='2'><span class='f3'>".__("Maintainer").": ";
			if ($row["MaintainerUID"]) {
				$maintainer = username_from_id($row["MaintainerUID"]);
				if ($SID) {
					echo "<a href='/account.php?Action=AccountInfo&ID=";
					echo $row["MaintainerUID"] . "'>";
					echo $maintainer . "</a></span></td>";
				} else {
					echo $maintainer . "</span></td>";
				}
			} else {
				$maintainer = "None";
				echo $maintainer . "</span></td>";
			}
			echo "      </tr>\n";
			echo "      <tr><td class='boxSoft' colspan='2'><span class='f3'>".__("Votes").": ";
			echo $row["NumVotes"] . "</span></td></tr>\n";
            
            # In case of wanting to put a custom message
            $msg = __("unknown");
            $license = $row["License"] == "" ? $msg : $row["License"];
            
            echo "      <tr><td class='boxSoft' colspan='2'><br><span class='f3'>".__("License").": ".$license;
            echo "</a></span></td></tr>\n";            
			echo "      <tr><td class='boxSoft' colspan='2'><img src='/images/pad.gif' height='15'></td></tr>\n";

			# Print the timestamps for last updates
			$updated_time = ($row["ModifiedTS"] == 0) ? "(unknown)" : gmdate("r", intval($row["ModifiedTS"]));
			$submitted_time = ($row["SubmittedTS"] == 0) ? "(unknown)" : gmdate("r", intval($row["SubmittedTS"]));
			echo "      <tr><td class='boxSoft' colspan='2'><span class='f3'>";
			echo __("Last Updated").": ".$updated_time."<br>";
			echo __("First Submitted").": ".$submitted_time."</span></td></tr>\n";
			echo "      <tr><td class='boxSoft' colspan='2'><img src='/images/pad.gif' height='15'></td></tr>\n";
			echo "      <tr><td class='boxSoft' colspan='2'><span class='f3'>";
			if ($row["LocationID"] == 2) {
				global $URL_DIR;
				$urlpath = $URL_DIR.$row["Name"]."/".$row["Name"];
				echo "<a href='$urlpath.tar.gz'>".__("Tarball")."</a> :: <a href='$urlpath'>".__("Files")."</a> :: <a href='$urlpath/PKGBUILD'>PKGBUILD</a></span></td>";
			} elseif ($row["LocationID"] == 3) {
			  echo "<a href='http://cvs.archlinux.org/cgi-bin/viewcvs.cgi/" . $row["Category"] . "/" . $row["Name"] . "/?cvsroot=AUR&only_with_tag=CURRENT'>CVS</td>";
			}
			echo "</tr>\n";
			if ($row["LocationID"] == 2) {
			  echo "      <tr><td colspan='2'>";
			  if ($row["Safe"]) {
<<<<<<< HEAD
			    print "<span class='f7'>".__("The above files have been verified (by %h%s%h) and are safe to use.", array("<a href='/account.php?Action=AccountInfo&ID=".$row["VerifiedBy"]."'>", username_from_id($row["VerifiedBy"]), "</a>"))."</span></td>";
=======
			    echo "<span class='f7'>".__("The above files have been verified (by %s) and are safe to use.", array(username_from_id($row["VerifiedBy"])))."</span></td>";
>>>>>>> 7c7685ce
			  } else {
			    echo "<span class='f6'>".__("Be careful! The above files may contain malicious code that can damage your system.")."</span></td>";
              }
              echo "      </tr>\n";
			}
<<<<<<< HEAD
			if ($row["OutOfDate"] == 1) {
				print "\n<tr><td colspan='2'>";
				print "<span class='f6'>".__("This package has been flagged out of date.")."</span></td></tr>";
			}
			print "<tr>\n";
			print "  <td class='boxSoft' colspan='2'><img src='/images/pad.gif' height='30'></td>";
			print "</tr>\n";
			print "<tr>\n";
			print "  <td valign='top' style='padding-right: 10'>";
			print "<table class='boxSoft' style='width: 200px'>";
			print "<tr><td class='boxSoftTitle'><span class='f3'>";
			print __("Dependencies")."</span></td></tr>\n";
			print "<tr><td class='boxSoft'>";
=======
			echo "      <tr><td class='boxSoft' colspan='2'><img src='/images/pad.gif' height='30'></td></tr>\n";
            echo "      <tr>\n";
            echo "        <td valign='top' style='padding-right: 10'>\n";
			echo "          <table class='boxSoft' style='width: 200px'>\n";
			echo "            <tr><td class='boxSoftTitle'><span class='f3'>";
			echo __("Dependencies")."</span></td></tr>\n";
			echo "            <tr><td class='boxSoft'>";
>>>>>>> 7c7685ce
			$deps = package_dependencies($row["ID"]); # $deps[0] = array('id','name', 'dummy');
			while (list($k, $darr) = each($deps)) {
				$url = "<a href='/packages.php?do_Details=1&ID=".$darr[0];
				while(list($k, $var) = each($pkgsearch_vars)) {
					if (($var == "do_MyPackages" || $var == "do_Orphans") && $_REQUEST[$var]) {
						$url .= "&".$var."=1";
					} else {
						$url .= "&".$var."=".rawurlencode(stripslashes($_REQUEST[$var]));
					}
				}
				reset($pkgsearch_vars);
                                               
                // $darr[3] is the DepCondition                                               
                                               
				if ($darr[2] == 0) echo $url."'>".$darr[1].$darr[3]."</a><br />\n";
				else echo "<a href='#'>".$darr[1].$darr[3]."</a><br />\n";
			}
<<<<<<< HEAD
			print "</td></tr>\n";
			print "</table></td>";

			# reverse-deps by tardo - could use some beautification
			print "  <td valign='top'>";
			print "<table class='boxSoft' style='width: 200px'>";
			print "<tr><td class='boxSoftTitle'><span class='f3'>";
			print __("Required by")."</span></td></tr>\n";
			print "<tr><td class='boxSoft'>";
			$deps = package_required($row["ID"]);
			while (list($k, $darr) = each($deps)) {
				$url = "<a href='/packages.php?do_Details=1&ID=".$darr[0];
				while(list($k, $var) = each($pkgsearch_vars)) {
					if (($var == "do_MyPackages" || $var == "do_Orphans") && $_REQUEST[$var]) {
						$url .= "&".$var."=1";
					} else {
						$url .= "&".$var."=".rawurlencode(stripslashes($_REQUEST[$var]));
					}
				}
				reset($pkgsearch_vars);
                                               
                // $darr[3] is the DepCondition                                               
                                               
				if ($darr[2] == 0) print $url."'>".$darr[1].$darr[3]."</a><br />\n";
				else print "<a href='#'>".$darr[1].$darr[3]."</a><br />\n";
			}
			print "</td></tr>\n";
			print "</table></td>";

			print "  <td valign='top'>";
			print "<table class='boxSoft' style='width: 200px'>";
			print "<tr><td class='boxSoftTitle'><span class='f3'>";
			print __("Sources")."</span></td></tr>\n";
			print "<tr><td class='boxSoft'>";
=======
            echo "</td></tr>\n";
            echo "          </table>\n";
            echo "        </td>\n";
			echo "        <td valign='top'>\n";
			echo "          <table class='boxSoft' style='width: 200px'>\n";
			echo "            <tr><td class='boxSoftTitle'><span class='f3'>";
			echo __("Sources")."</span></td></tr>\n";
			echo "            <tr><td class='boxSoft'>";
>>>>>>> 7c7685ce
			$sources = package_sources($row["ID"]); # $sources[0] = 'src';
			while (list($k, $src) = each($sources)) {
				$parsed_url = parse_url($src);
				if ($parsed_url['scheme'])
				{
					//It is an external source
					echo "<a href='".$src."'>".$src."</a><br />\n";
				}
				else 
				{
					//It is presumably an internal source
					if ($row["LocationID"] == 2) {
						echo "<a href='".dirname($row['URLPath'])."/".$row['Name'];
						echo "/".$src."'>".$src."</a><br />\n";
					} elseif ($row["LocationID"] == 3) {
						echo "<a href='http://cvs.archlinux.org/cgi-bin/viewcvs.cgi/*checkout*/".$row["Category"]."/".$row["Name"]."/".$src."/?rev=HEAD&cvsroot=AUR&only_with_tag=CURRENT'>";
						echo $src."</a><br />\n";
					}
				}
			}
			echo "</td></tr>\n";
            echo "          </table>\n";
            echo "        </td>\n";
			echo "      </tr>\n";
			echo "    </table>\n";
            echo "  </div>\n";
            echo "</div>\n\n";
            echo "<br />\n\n";


			# Actions Bar
			#
			if ($SID) {
                echo "<div class=\"pgbox\">\n";
                echo "  <div class=\"pgboxtitle\"><span class=\"f3\">".__("Actions")."</span></div>\n";
                echo "  <div class=\"pgboxbody\">\n";
                echo "    <form action='/packages.php' method='post'>\n";
				echo "      <input type='hidden' name='IDs[".$row["ID"]."]' value='1'>\n";
				echo "      <input type='hidden' name='ID' value='".$row["ID"]."'>\n";
				# Voting Button
				#
				$q = "SELECT * FROM PackageVotes WHERE UsersID = ".uid_from_sid($SID);
				$q.= " AND PackageID = ".$row["ID"];
				if (!mysql_num_rows(db_query($q, $dbh))) {
					echo "      <input type='submit' class='button' name='do_Vote'";
					echo " value='".__("Vote")."'>";
				} else {
					echo "<input type='submit' class='button' name='do_UnVote'";
					echo " value='".__("Un-Vote")."'>";
				}
				# Comment Nofify Button
				#
				$q = "SELECT * FROM CommentNotify WHERE UserID = ".uid_from_sid($SID);
				$q.= " AND PkgID = ".$row["ID"];
				if (!mysql_num_rows(db_query($q, $dbh))) {
					echo "<input type='submit' class='button' name='do_Notify'";
					echo " value='".__("Notify")."' title='".__("New Comment Notification")."'>";
				} else {
					echo "<input type='submit' class='button' name='do_UnNotify'";
					echo " value='".__("UnNotify")."' title='".__("No New Comment Notification")."'>";
				}
				# Flag Safe Button
				#
				if ($row["LocationID"] == 2 && (account_from_sid($SID) == "Trusted User" || account_from_sid($SID) == "Developer")) {
					if ($row["Safe"] == 0) {
						echo "<input type='submit' class='button' name='do_FlagSafe'";
						echo " value='".__("Flag Safe")."' title='".__("Flag Package Safe To Use")."'>";
					} else {
						echo "<input type='submit' class='button' name='do_UnFlagSafe'";
						echo " value='".__("Unflag Safe")."' title='".__("Unflag Package Safe To Use")."'>";
					}
                }

                if ($row["OutOfDate"] == 0) {
                    echo "<input type='submit' class='button' name='do_Flag'";
                    echo " value='".__("Flag Out-of-date")."'>\n";
                } else {
                    echo "<input type='submit' class='button' name='do_UnFlag'";
                    echo " value='".__("Unflag Out-of-date")."'>\n";
				}
					
                if ($row["AURMaintainerUID"] == 0 && $row["MaintainerUID"] == 0) {
                    echo "<input type='submit' class='button' name='do_Adopt'";
                    echo " value='".__("Adopt Packages")."'>\n";
                }
					
				if ($row["MaintainerUID"] == uid_from_sid($SID)) {
					echo "<input type='submit' class='button' name='do_Disown'";
					echo " value='".__("Disown Packages")."'>\n";
				}	
					
				if ($row["MaintainerUID"] == uid_from_sid($SID) ||
				    account_from_sid($SID) == "Trusted User" ||
				    account_from_sid($SID) == "Developer") {
					echo "<input type='submit' class='button' name='do_Delete'";
					echo " value='".__("Delete Packages")."'>\n";
				}
						
                echo "    </form>\n";
                echo "  </div>\n";
                echo "</div>\n";
                echo "\n<br />\n\n";
			}
			
			# Comments
			#
            echo "<div class=\"pgbox\">\n";
            echo "  <div class=\"pgboxtitle\"><span class=\"f3\">".__("Comments")."</span></div>\n";
            echo "  <div class=\"pgboxbody-comment\">\n";
			echo "    <table width='100%'>\n";
			$comments = package_comments($row["ID"]);
			if (!empty($comments)) {
				while (list($indx, $carr) = each($comments)) {

					echo "      <tr>\n";
					echo "        <td valign='top' style='padding-right: 10' colspan='2'>\n";
					echo "          <table class='boxSoft' width='100%'>\n";
                    echo "            <tr>\n";
                    echo "              <td class='boxSoftTitle'><span class='f3'>";
					if (canDeleteComment($carr["ID"], account_from_sid($SID), $SID)) {
						$durl = "<a href='/pkgedit.php?del_Comment=1";
						$durl.= "&comment_id=".$carr["ID"]."&ID=".$row["ID"];
						$durl.= "'><img src='/images/x.png' border='0'";
						$durl.= " alt=\"".__("Delete comment")."\"></a>";

					  echo $durl . "&nbsp;&nbsp;";
					}
					if ($SID) {
						echo __("Comment by: %h%s%h on %h%s%h",
							array("<a href='/account.php?Action=AccountInfo&ID=".$carr["UsersID"]."'><b>",$carr["UserName"],"</b></a>",
							      "<i>",gmdate("Ymd [H:i:s]",$carr["CommentTS"]),"</i>"));
					} else {
						echo __("Comment by: %h%s%h on %h%s%h",
							array("<b>",$carr["UserName"],"</b>",
							      "<i>",gmdate("Ymd [H:i:s]",$carr["CommentTS"]),"</i>"));
					}
<<<<<<< HEAD
					print "</span>";
					print "<tr><td class='boxSoft'>";
					print "<code>\n";
					print nl2br(htmlspecialchars($carr["Comments"]));
					print "</code>\n";
					print "</td></tr>\n";
					print "</table>\n";
					print "  </td>\n";
					print "</tr>\n";
=======
                    echo "</span></td>\n";
                    echo "            </tr>\n";
                    echo "            <tr>\n";
                    echo "              <td class='boxSoft'>";
					echo "<code>\n";
					echo str_replace("\n", "<br>", str_replace('"',"&quot;", htmlspecialchars(strip_tags(stripslashes($carr["Comments"])))));
                    echo "</code></td>\n";
                    echo "            </tr>\n";
					echo "          </table>\n";
					echo "        </td>\n";
					echo "      </tr>\n";
>>>>>>> 7c7685ce
				}
			}

			echo "      <tr>\n";
			echo "        <td colspan='2'>\n";
			echo "          <form action='/pkgedit.php' method='post'>\n";
			echo "            <input type='hidden' name='ID' value='".$row["ID"]."'>\n";
			echo "            <input type='submit' class='button' name='add_Comment' value=\"";
			echo __("Add Comment")."\">\n";
			echo "          </form>\n";
			echo "        </td>\n";
			echo "      </tr>\n";
			echo "    </table>\n";
            echo "  </div>\n";
            echo "</div>\n";
			
		}
	}
	return;
}


# display the search form in a boxSoft style
#
function pkg_search_page($SID="") {
	global $_REQUEST;
	global $pkgsearch_vars;
	# SID: session id cookie

	$locs = pkgLocations();
	$cats = pkgCategories();
	$devs = getDevelopers();
	$tus = getTrustedUsers();
	$users = getUsers();
	$dbh = db_connect();


	# determine paging variables
	#
	$_REQUEST["PP"] ? $PP = intval($_REQUEST["PP"]) : $PP = 25;
	if ($PP < 25) {$PP = 25;}
	if ($PP > 100) {$PP = 100;}
	$_REQUEST["O"] ? $O = intval($_REQUEST["O"]) : $O = 0;
	if ($_REQUEST["do_More"]) {
		$O += $PP;
	} elseif ($_REQUEST["do_Less"]) {
		$O -= $PP;
	}
	if ($O < 0) {
		$O = 0;
	}
	if ($_REQUEST["do_Search"] && $_REQUEST["do_Search"] != 1) {
		# reset the offset to zero if they hit Go
		#
		$_REQUEST["do_MyPackages"] = 0;
		$_REQUEST["do_Orphans"] = 0;
		$O = 0;
	}
	if ($_REQUEST["do_MyPackages"] && $_REQUEST["do_MyPackages"] != 1) {
		# reset the offset to zero if they hit My Packages
		#
		$_REQUEST["do_Search"] = 0;
		$_REQUEST["do_Orphans"] = 0;
		$O = 0;
	}
	if ($_REQUEST["do_Orphans"] && $_REQUEST["do_Orphans"] != 1) {
		# reset the offset to zero if they hit Orphans
		#
		$_REQUEST["do_Search"] = 0;
		$_REQUEST["do_MyPackages"] = 0;
		$O = 0;
	}
	$_REQUEST["O"] = $O; # so that pkg_search_results() works


	# grab info for user if they're logged in
	#
	if ($SID) {
		$myuid = uid_from_sid($SID);
		$acct = account_from_sid($SID);
		$my_votes = pkgvotes_from_sid($SID);
	}

	# The search form
	#
	print "<form action='/packages.php' method='post'>\n";
	print "<input type='hidden' name='O' value='".$O."'>\n";

	print "<center>\n";
	print "<table cellspacing='3' class='boxSoft'>\n";
	print "<tr>\n";
	print "  <td class='boxSoftTitle' align='right'>\n";
	print "    <span class='f3'>".__("Search Criteria")."</span>\n";
	print "  </td>\n";
	print "</tr>\n";
	print "<tr>\n";
	print "  <td class='boxSoft'>\n";
	print "<table style='width: 100%' align='center'>\n";

	print "<tr>\n";
	print "<td align='right'>\n";
	print "  <span class='f5'><span class='blue'>".__("Location");
	print "</span></span><br />\n";
	print "  <select name='L'>\n";
	print "  <option value=0> ".__("Any")."\n";
	while (list($id, $loc) = each($locs)) {
		if (intval($_REQUEST["L"]) == $id) {
			print "  <option value=".$id." selected> ".$loc."\n";
		} else {
			print "  <option value=".$id."> ".$loc."\n";
		}
	}
	print "  </select>\n";
	print "</td>\n";

	print "<td align='right'>\n";
	print "  <span class='f5'><span class='blue'>".__("Category");
	print "</span></span><br />\n";
	print "  <select name='C'>\n";
	print "  <option value=0> ".__("Any")."\n";
	while (list($id, $cat) = each($cats)) {
		if (intval($_REQUEST["C"]) == $id) {
			print "  <option value=".$id." selected> ".$cat."\n";
		} else {
			print "  <option value=".$id."> ".$cat."\n";
		}
	}
	print "  </select>\n";
	print "</td>\n";

	print "<td align='right'>\n";
	print "  <span class='f5'><span class='blue'>".__("Keywords");
	print "</span></span><br />\n";
	print "  <input type='text' name='K' size='20'";
	
	# Added to trim() to avoid the problem described in #6191
	$K = trim(str_replace("\"", "", $_REQUEST["K"])); # TODO better testing for SQL trickery...
	
	print " value=\"".stripslashes($K)."\" maxlength='35'>\n";
	print "</td>\n";
	
	print "<td align='right'>\n";
    print "  <span class='f5'><span class='blue'>".__("Search by");
    print "</span></span><br />\n";
    
    print "  <select name='SeB'>\n";
    # by name/description
    print "  <option value=nd";
    $_REQUEST["SeB"] == "nd" ? print " selected> " : print "> ";
    print __("Name")."</option>\n";    
    # by maintainer
    print "  <option value=m";
    $_REQUEST["SeB"] == "m" ? print " selected> " : print "> ";
    print __("Maintainer")."</option>\n";
    print "  <option value=s";
    $_REQUEST["SeB"] == "s" ? print " selected> " : print "> ";
    print __("Submitter")."</option>\n";    

    print "  </select>\n";
    print "</td>\n";
    
    /* Status Safe-Unsafe */
    
    # Added the code below to handle the safe package flag.
    # So we can search for then for 'all' packages, 'safe'
    # packages and 'unsafe' packages.
    
    print "<td align='right'>\n";
    print "  <span class='f5'><span class='blue'>".__("Status");
    print "</span></span><br />\n";
    
    print "  <select name='PaS'>\n";
    
    # Flagged Safe
    print "  <option value=all";
    $_REQUEST["PaS"] == "all" ? print " selected> " : print "> ";
    print __("All")."</option>\n";
        
    # Flagged Safe
    print "  <option value=fs";
    $_REQUEST["PaS"] == "fs" ? print " selected> " : print "> ";
    print __("Safe")."</option>\n";
    # Unflagged Safe
    print "  <option value=us";
    $_REQUEST["PaS"] == "us" ? print " selected> " : print "> ";
    print __("Unsafe")."</option>\n";
    
    print "  </select>\n";
    print "</td>\n";
    
    /* End of Package Status */
	
    /* Sort by */
	
    print "<td align='right'>\n";
	print "  <span class='f5'><span class='blue'>".__("Sort by");
	print "</span></span><br />\n";
	print "  <select name='SB'>\n";

	print "  <option value=n";
	$_REQUEST["SB"] == "n" ? print " selected> " : print "> ";
	print __("Name")."</option>\n";

	print "  <option value=c";
	$_REQUEST["SB"] == "c" ? print " selected> " : print "> ";
	print __("Category")."</option>\n";

	print "  <option value=l";
	$_REQUEST["SB"] == "l" ? print " selected> " : print "> ";
	print __("Location")."</option>\n";

	print "  <option value=v";
	$_REQUEST["SB"] == "v" ? print " selected> " : print "> ";
	print __("Votes")."</option>\n";

	print "  <option value=m";
	$_REQUEST["SB"] == "m" ? print " selected> " : print "> ";
	print __("Maintainer")."</option>\n";

	print "  <option value=a";
	$_REQUEST["SB"] == "a" ? print " selected> " : print "> ";
	print __("Age")."</option>\n";

	print "  </select>\n";
	print "</td>\n";

	print "<td align='right'>\n";
	print "  <span class='f5'><span class='blue'>".__("Sort order");
	print "</span></span><br />\n";
	print "  <select name='SO'>\n";

	print "  <option value=a";
	$_REQUEST["SO"] == "a" ? print " selected> " : print "> ";
	print __("Ascending")."</option>\n";

	print "  <option value=d";
	$_REQUEST["SO"] == "d" ? print " selected> " : print "> ";
	print __("Descending")."</option>\n";

	print "  </select>\n";
	print "</td>\n";

    /* End of Sort by */
    
	print "<td align='right'>\n";
	print "  <span class='f5'><span class='blue'>".__("Per page");
	print "</span></span><br />\n";
	print "  <select name='PP'>\n";
	print "  <option value=25";
	$PP == 25 ? print " selected> 25\n" : print "> 25\n";
	print "  <option value=50";
	$PP == 50 ? print " selected> 50\n" : print "> 50\n";
	print "  <option value=75";
	$PP == 75 ? print " selected> 75\n" : print "> 75\n";
	print "  <option value=100";
	$PP == 100 ? print " selected> 100\n" : print "> 100\n";
	print "  </select>\n";
	print "</td>\n";
	
	# Added to break put the buttons in a new line
	print"</tr></table><center><table><tr>";

	print "<td align='right' valign='bottom'>&nbsp;\n";
	print "  <input type='submit' style='width:80px' class='button' name='do_Search'";
	print " value='".__("Go")."'>\n";
	print "</td>\n";

	/*
	 *  Commented the My Packages button because there is no need for it
	 *  cause we already have a link.
	 * 
	if ($SID) {
		print "<td align='right' valign='bottom'>&nbsp;\n";
		print "  <input type='submit' class='button' name='do_MyPackages'";
	 	print "	value='".__("My Packages")."'>\n";
		print "</td>\n";
	}*/

	print "<td align='right' valign='bottom'>&nbsp;\n";
	print "  <input type='submit' style='width:80px'  class='button' name='do_Orphans'";
	print " value='".__("Orphans")."'>\n";
	print "</td>\n";

	print "</tr>\n";
	print "</table>\n";

	print "  </td>\n";
	print "</tr>\n";
	print "</table>\n";
	print "</center>\n";
	print "<br />\n";

	# query to pull out package info
	#
#	$q = "SELECT Packages.*, IF(ISNULL(PackageID), 0, COUNT(*)) AS Votes ";
#	$q.= "FROM Packages LEFT JOIN PackageVotes ";
#	$q.= "ON Packages.ID = PackageVotes.PackageID ";
	$q = "SELECT * FROM Users RIGHT JOIN Packages ";
	$q.= "ON (Users.ID = Packages.MaintainerUID) ";
	$q.= "WHERE DummyPkg != 1 ";
	$has_where = 1;

	if (intval($_REQUEST["L"])) {
		if (!$has_where) {
		  $q.= "WHERE LocationID = ".intval($_REQUEST["L"])." ";
		} else {
			$q .= "AND LocationID = ".intval($_REQUEST["L"])." ";
		}
		$has_where = 1;
	}
	if (intval($_REQUEST["C"])) {
		if (!$has_where) {
			$q.= "WHERE CategoryID = ".intval($_REQUEST["C"])." ";
			$has_where = 1;
		} else {
			$q.= "AND CategoryID = ".intval($_REQUEST["C"])." ";
		}
	}
	if ($K) {
		#search by maintainer
		if ($_REQUEST["SeB"] == "m"){
			if (!$has_where) {
				$q.= "WHERE Username = '".mysql_real_escape_string($K)."' ";
				$has_where = 1;
			} else {
				$q.= "AND Username = '".mysql_real_escape_string($K)."' ";
			}
        } elseif ($_REQUEST["SeB"] == "s") {
			if (!$has_where) {
				$q.= "WHERE SubmitterUID = ".uid_from_username($K)." ";
				$has_where = 1;
			} else {
				$q.= "AND SubmitterUID = ".uid_from_username($K)." ";
			}
		# the default behaivior, query the name/description
		} else {
			if (!$has_where) {
				$q.= "WHERE (Name LIKE '%".mysql_real_escape_string($K)."%' OR ";
				$q.= "Description LIKE '%".mysql_real_escape_string($K)."%') ";
				$has_where = 1;
			} else {
				$q.= "AND (Name LIKE '%".mysql_real_escape_string($K)."%' OR ";
				$q.= "Description LIKE '%".mysql_real_escape_string($K)."%') ";
			}
		}
	}
    
    if ($_REQUEST["do_MyPackages"] && $SID) {
		# list packages that the user is a AUR Maintainer of, or if it the
		# vistior is a registered user, if they are the Maintainer.
		#
		if ($myuid) {
			if (!$has_where) {
				$q.= "WHERE (AURMaintainerUID = ".$myuid." OR ";
				$has_where = 1;
			} else {
				$q.= "AND (AURMaintainerUID = ".$myuid." OR ";
			}
			//$q.= "MaintainerUID = ".$myuid." OR SubmitterUID = ".$myuid.") ";
			$q.= "MaintainerUID = ".$myuid.") ";
		}
	}
	if ($_REQUEST["do_Orphans"]) {
		# List packages that have neither a Maintainer nor AURMaintainer
		#
			if (!$has_where) {
				$q.= "WHERE (AURMaintainerUID = 0 AND ";
				$q.= "MaintainerUID = 0) ";
				$has_where = 1;
			} else {
				$q.= "AND (AURMaintainerUID = 0 AND ";
				$q.= "MaintainerUID = 0) ";
			}
	}
    
    # Added the code below to handle the safe package flag.
    # So we can search for then for 'all' packages, 'safe'
    # packages and 'unsafe' packages.
    if ($_REQUEST["PaS"] <> "all") {
        # Flagged Safe
        if ($_REQUEST["PaS"] == "fs")
            if (!$has_where) {
                $q.= "WHERE Safe = 1 ";
                $has_where = 1;
            } else {
                $q.= "AND Safe = 1 ";
            }
            
        # Unflagged Safe        
        if ($_REQUEST["PaS"] == "us")
            if (!$has_where) {
                $q.= "WHERE Safe = 0 AND LocationID != 3 ";
                $has_where = 1;
            } else {
                $q.= "AND Safe = 0 AND LocationID != 3 ";
            }
    }
	
    $order = $_REQUEST["SO"] == 'd' ? 'DESC' : 'ASC';
	
    switch ($_REQUEST["SB"]) {
		case 'c':
			$q.= "ORDER BY CategoryID ".$order.", Name ASC, LocationID ASC ";
			break;
		case 'l':
			$q.= "ORDER BY LocationID ".$order.", Name ASC, CategoryID DESC ";
			break;
		case 'v':
			$q.= "ORDER BY NumVotes ".$order.", Name ASC, CategoryID DESC ";
			break;
		case 'm':
			$q.= "ORDER BY Username ".$order.", Name ASC, LocationID ASC ";
			break;
		case 'a':
			$q.= "ORDER BY GREATEST(SubmittedTS,ModifiedTS) ".$order.", Name ASC, LocationID ASC ";
			break;
		default:
			$q.= "ORDER BY Name ".$order.", LocationID ASC, CategoryID DESC ";
			break;
	}
	$qnext = $q."LIMIT ".($O+$PP).", ".$PP; //next page's worth
	$q.= "LIMIT ".$O.", ".$PP;

    print "<!-- Query: ".$q." -->\n";
	$result = db_query($q, $dbh);
	if (!$result) {
		print __("Error retrieving package list.");

	} elseif (!mysql_num_rows($result)) {
		print __("No packages matched your search criteria.");

	} else {

		if ($SID) {
			# The 'Actions' table
			#
			print "<center>\n";
			print "<table cellspacing='3' class='boxSoft'>\n";
			print "<tr>\n";
			print "  <td class='boxSoftTitle' align='right'>\n";
			print "    <span class='f3'>".__("Actions")."</span>\n";
			print "  </td>\n";
			print "</tr>\n";
			print "<tr>\n";
			print "  <td class='boxSoft'>\n";
			print "<table style='width: 100%' align='center'>\n";
			print "<tr>\n";
			print "  <td align='center'>";
			print "<input type='submit' class='button' name='do_Flag'";
			print "	value='".__("Flag Out-of-date")."'></td>\n";
			print "  <td align='center'>";
			print "<input type='submit' class='button' name='do_UnFlag'";
			print "	value='".__("Unflag Out-of-date")."'></td>\n";
			print "  <td align='center'>";
			print "<input type='submit' class='button' name='do_Adopt'";
			print "	value='".__("Adopt Packages")."'></td>\n";
			print "  <td align='center'>";
			print "<input type='submit' class='button' name='do_Disown'";
			print "	value='".__("Disown Packages")."'></td>\n";
			print "  <td align='center'>";
			print "<input type='submit' class='button' name='do_Delete'";
			print "	value='".__("Delete Packages")."'></td>\n";
			print "  <td align='center'>";
			print "<input type='submit' class='button' name='do_Vote'";
			print "	value='".__("Vote")."'></td>\n";
			print "  <td align='center'>";
			print "<input type='submit' class='button' name='do_UnVote'";
			print "	value='".__("Un-Vote")."'></td>\n";
			print "</tr>\n";
			print "</table>\n";
			print "  </td>\n";
			print "</tr>\n";
			print "</table>\n";
			print "</center>\n";
			print "<br />\n";
		}

		# print out package search results
		#

		# SO_next used to change sort order on header click
		if ($_REQUEST["SO"] == "d"){
			$SO_next="a";
		} else {
			$SO_next="d";
		}
		
		print "<center>\n";
		print "<table cellspacing='3' class='boxSoft'>\n";
		print "<tr>\n";
		print "  <td class='boxSoftTitle' align='right'>\n";
		print "    <span class='f3'>".__("Package Listing")."</span>\n";
		print "  </td>\n";
		print "</tr>\n";
		print "<tr>\n";
		print "  <td class='boxSoft'>\n";
		print "<table width='100%' cellspacing='0' cellpadding='2'>\n";
		print "<tr>\n";
		if ($SID) {
			print "  <th style='border-bottom: #666 1px solid; vertical-align:";
			print " bottom'>&nbsp;</th>\n";
		}
		print "  <th style='border-bottom: #666 1px solid; vertical-align:";
		print " bottom'><span class='f2'>";
		print "<a href='?O=$O&L=".intval($_REQUEST["L"])."&C=".intval($_REQUEST["C"])."&K=$K&SB=l&SO=$SO_next&PP=$PP&SeB=".$_REQUEST["SeB"]."&do_MyPackages=".$_REQUEST["do_MyPackages"]."&do_Orphans=".$_REQUEST["do_Orphans"]."'>".__("Location")."</a>";
		print "</span></th>\n";
		print "  <th style='border-bottom: #666 1px solid; vertical-align:";
		print " bottom'><span class='f2'>";
		print "<a href='?O=$O&L=".intval($_REQUEST["L"])."&C=".intval($_REQUEST["C"])."&K=$K&SB=c&SO=$SO_next&PP=$PP&SeB=".$_REQUEST["SeB"]."&do_MyPackages=".$_REQUEST["do_MyPackages"]."&do_Orphans=".$_REQUEST["do_Orphans"]."'>".__("Category")."</a>";
		print "</span></th>\n";
		print "  <th style='border-bottom: #666 1px solid; vertical-align:";
		print " bottom'><span class='f2'>";
		print "<a href='?O=$O&L=".intval($_REQUEST["L"])."&C=".intval($_REQUEST["C"])."&K=$K&SB=n&SO=$SO_next&PP=$PP&SeB=".$_REQUEST["SeB"]."&do_MyPackages=".$_REQUEST["do_MyPackages"]."&do_Orphans=".$_REQUEST["do_Orphans"]."'>".__("Name")."</a>";
		print "</span></th>\n";
		print "  <th style='border-bottom: #666 1px solid; vertical-align:";
		print " bottom'><span class='f2'>";
		print "<a href='?O=$O&L=".intval($_REQUEST["L"])."&C=".intval($_REQUEST["C"])."&K=$K&SB=v&SO=$SO_next&PP=$PP&SeB=".$_REQUEST["SeB"]."&do_MyPackages=".$_REQUEST["do_MyPackages"]."&do_Orphans=".$_REQUEST["do_Orphans"]."'>".__("Votes")."</a>";
		print "</span></th>\n";
		if ($SID) {
			print "  <th style='border-bottom: #666 1px solid; vertical-align:";
			print " bottom'><span class='f2'>".__("Voted")."</span></th>\n";
		}
		print "  <th style='border-bottom: #666 1px solid; vertical-align:";
		print " bottom'><span class='f2'>".__("Description")."</a>";
		print "</span></th>\n";
		print "  <th style='border-bottom: #666 1px solid; vertical-align:";
		print " bottom'><span class='f2'>";
		print "<a href='?O=$O&L=".intval($_REQUEST["L"])."&C=".intval($_REQUEST["C"])."&K=$K&SB=m&SO=$SO_next&PP=$PP&SeB=".$_REQUEST["SeB"]."&do_MyPackages=".$_REQUEST["do_MyPackages"]."&do_Orphans=".$_REQUEST["do_Orphans"]."'>".__("Maintainer")."</a>";
		print "</span></th>\n";
# REMOVED LINK TO 'pkgmgmnt.php'
#		if ($SID) {
#			print "  <th style='border-bottom: #666 1px solid; vertical-align:";
#			print " bottom'><span class='f2'>".__("Manage")."</span></th>\n";
#		}
		print "</tr>\n";        
        
        for ($i=0; $row = mysql_fetch_assoc($result); $i++) {
			(($i % 2) == 0) ? $c = "data1" : $c = "data2";
			print "<tr>\n";
			if ($SID) {
				print "  <td class='".$c."'>";
				if ($row["OutOfDate"]) {
					print "<span style='background-color: red'>";
				}
				print "<input type='checkbox' name='IDs[".$row["ID"]."]' value='1'>";
#				if ($i == 0) {
#					$all_ids = $row["ID"];
#				} else {
#					$all_ids .= ":".$row["ID"];
#				}
				if ($row["OutOfDate"]) {
					print "</span>";
				}
				print "</td>\n";
			}
			print "  <td class='".$c."'><span class='f5'><span class='blue'>";
			print $locs[$row["LocationID"]]."</span></span></td>\n";
			print "  <td class='".$c."'><span class='f5'><span class='blue'>";
			print $cats[$row["CategoryID"]]."</span></span></td>\n";
			print "  <td class='".$c."'><span class='f4'>";
			$url = "<a href='/packages.php?";
			$url .= "do_Details=1&ID=";
			$url .= $row["ID"];
			while (list($k, $var) = each($pkgsearch_vars)) {
				# I'm never convinced how to do this encoding/decoding properly.
				# php.net recommends htmlentities(urlencode(data)), but that
				# doesn't work!
				#
				if (($var == "do_MyPackages" || $var == "do_Orphans") && $_REQUEST[$var]) {
					$url .= "&".$var."=1";
				} else {
					$url .= "&".$var."=".rawurlencode(stripslashes($_REQUEST[$var]));
				}
			}
			reset($pkgsearch_vars);
			$url.= "'>";
            
			if ($row["Safe"] == 1 || $locs[$row["LocationID"]] == "community") {
				$url.="<span class='green'>";
			}
			else {
				$url.="<span class='black'>";
			}
			$url.=$row["Name"];
			$url.= " ".$row["Version"]."</span></a>";
			print $url."</span></td>\n";
			print "  <td class='".$c."'><span class='f5'><span class='blue'>";
			print "&nbsp;&nbsp;&nbsp;".$row["NumVotes"]."</span></span></td>\n";
			if ($SID) {
				print "  <td class='".$c."'><span class='f5'><span class='blue'>";
				if (isset($my_votes[$row["ID"]])) {
					print "&nbsp;&nbsp;".__("Yes")."</span></td>\n";
				} else {
					print "&nbsp;</span></td>\n";
				}
			}
			print "  <td class='".$c."'><span class='f4'><span class='blue'>";
			print $row["Description"]."</span></span></td>\n";
			print "  <td class='".$c."'><span class='f5'><span class='blue'>";

			# print the package manager, also determine if it is managed
			#
			$managed = 1;
			#			if (isset($devs[$row["AURMaintainerUID"]])) {
			#				print $devs[$row["AURMaintainerUID"]]["Username"];
			# } else
			#			if (isset($tus[$row["MaintainerUID"]])) {
			#				print $tus[$row["MaintainerUID"]]["Username"];
			if (isset($users[$row["MaintainerUID"]])) {
                # Add a link to the user packages, e.g, if you click on the Solve the sorting problem, so we can force the 
                # maintainer name, you will be redirected to a page with the user packages.
                $user = $users[$row["MaintainerUID"]]["Username"];
                print "<a href='packages.php?K=".$user."&SeB=m'>".$users[$row["MaintainerUID"]]["Username"]."</a>";
			} else {
				print "<span style='color: blue; font-style: italic;'>";
				print __("orphan");
				print "</span>";
				$managed = 0;
			}
			print "</span></span></td>\n";

# REMOVED LINK TO 'pkgmgmnt.php'
#			# print the managed link if applicable
#			#
#			if (canManagePackage($myuid, $row["AURMaintainerUID"],
#					$row["MaintainerUID"], $row["SubmitterUID"], $managed)) {
#				$manage_url = "<a href='/pkgmgmnt.php?ID=";
#				$manage_url.= $row["ID"]."'><span class='black'>Manage</span></a>";
#				print "  <td class='".$c."'><span class='f4'>";
#				print $manage_url."</span></td>\n";
#			} else {
#				print "<td class='".$c."'><span class='f4'>&nbsp;</span></td>\n";
#			}

			print "</tr>\n";

		}
		print "</table>\n";
		print "  </td>\n";
		print "</tr>\n";
		print "</table>\n";
#		print "<input type='hidden' name='All_IDs' value='".$all_ids."'>\n";
		if ($_REQUEST["do_MyPackages"]) {
			print "<input type='hidden' name='do_MyPackages' value='1'>\n";
		}
		if ($_REQUEST["do_Orphans"]) {
			print "<input type='hidden' name='do_Orphans' value='1'>\n";
		}

		print "<table width='90%' cellspacing='0' cellpadding='2'>\n";
		print "<tr>\n";
		print "  <td>\n";
		print "  <table border='0' cellpadding='0' cellspacing='0' width='100%'>\n";
		print "  <tr>\n";

		# first print the legend
		print "    <td colspan='2' align='center'>";
    print "    <span class='f5'>\n";
    if ($SID) {
    print "      <font style='background-color: red'>".__("O%hut-of-Date", array('</font>'))."&nbsp;&nbsp;&nbsp;&nbsp;";
    }
    print '      <span class="green">'.__("Safe")."</span>\n";
    print "    </span></td>\n";
		print "  </tr>";

	  # now print the forward and back buttons on the bottom
		# LEFT
		print "  <tr>";
		print "    <td align='left'>";
		if (($O-$PP) >= 0) {
			print "    <input type='submit' class='button' name='do_Less'";
			print " value='&lt;-- ".__("Less")."'>\n";
		}
		else {
			print "&nbsp;";
		}
		print "    </td>";
		# RIGHT
		print "    <td align='right'>";
		if (mysql_num_rows(db_query($qnext, $dbh))) {
			print "    <input type='submit' class='button' name='do_More'";
			print " value='".__("More")." --&gt;'>\n";
		}
		print "    </td>\n";
		print "  </tr>\n";

		print "  </table>\n";
		print "  </td>\n";
		print "</tr>\n";
		print "</table>\n";
		print "</center>\n";
	}
	print "</form>\n";

	return;
}

# vim: ts=2 sw=2 noet ft=php
?><|MERGE_RESOLUTION|>--- conflicted
+++ resolved
@@ -357,31 +357,16 @@
 			if ($row["LocationID"] == 2) {
 			  echo "      <tr><td colspan='2'>";
 			  if ($row["Safe"]) {
-<<<<<<< HEAD
-			    print "<span class='f7'>".__("The above files have been verified (by %h%s%h) and are safe to use.", array("<a href='/account.php?Action=AccountInfo&ID=".$row["VerifiedBy"]."'>", username_from_id($row["VerifiedBy"]), "</a>"))."</span></td>";
-=======
-			    echo "<span class='f7'>".__("The above files have been verified (by %s) and are safe to use.", array(username_from_id($row["VerifiedBy"])))."</span></td>";
->>>>>>> 7c7685ce
+			    echo "<span class='f7'>".__("The above files have been verified (by %h%s%h) and are safe to use.", array("<a href='/account.php?Action=AccountInfo&ID=".$row["VerifiedBy"]."'>", username_from_id($row["VerifiedBy"]), "</a>"))."</span></td>";
 			  } else {
 			    echo "<span class='f6'>".__("Be careful! The above files may contain malicious code that can damage your system.")."</span></td>";
               }
               echo "      </tr>\n";
 			}
-<<<<<<< HEAD
 			if ($row["OutOfDate"] == 1) {
-				print "\n<tr><td colspan='2'>";
-				print "<span class='f6'>".__("This package has been flagged out of date.")."</span></td></tr>";
-			}
-			print "<tr>\n";
-			print "  <td class='boxSoft' colspan='2'><img src='/images/pad.gif' height='30'></td>";
-			print "</tr>\n";
-			print "<tr>\n";
-			print "  <td valign='top' style='padding-right: 10'>";
-			print "<table class='boxSoft' style='width: 200px'>";
-			print "<tr><td class='boxSoftTitle'><span class='f3'>";
-			print __("Dependencies")."</span></td></tr>\n";
-			print "<tr><td class='boxSoft'>";
-=======
+				echo "\n<tr><td colspan='2'>";
+				echo "<span class='f6'>".__("This package has been flagged out of date.")."</span></td></tr>";
+			}
 			echo "      <tr><td class='boxSoft' colspan='2'><img src='/images/pad.gif' height='30'></td></tr>\n";
             echo "      <tr>\n";
             echo "        <td valign='top' style='padding-right: 10'>\n";
@@ -389,7 +374,6 @@
 			echo "            <tr><td class='boxSoftTitle'><span class='f3'>";
 			echo __("Dependencies")."</span></td></tr>\n";
 			echo "            <tr><td class='boxSoft'>";
->>>>>>> 7c7685ce
 			$deps = package_dependencies($row["ID"]); # $deps[0] = array('id','name', 'dummy');
 			while (list($k, $darr) = each($deps)) {
 				$url = "<a href='/packages.php?do_Details=1&ID=".$darr[0];
@@ -407,16 +391,15 @@
 				if ($darr[2] == 0) echo $url."'>".$darr[1].$darr[3]."</a><br />\n";
 				else echo "<a href='#'>".$darr[1].$darr[3]."</a><br />\n";
 			}
-<<<<<<< HEAD
-			print "</td></tr>\n";
-			print "</table></td>";
+			echo "</td></tr>\n";
+			echo "</table></td>";
 
 			# reverse-deps by tardo - could use some beautification
-			print "  <td valign='top'>";
-			print "<table class='boxSoft' style='width: 200px'>";
-			print "<tr><td class='boxSoftTitle'><span class='f3'>";
-			print __("Required by")."</span></td></tr>\n";
-			print "<tr><td class='boxSoft'>";
+			echo "  <td valign='top'>";
+			echo "<table class='boxSoft' style='width: 200px'>";
+			echo "<tr><td class='boxSoftTitle'><span class='f3'>";
+			echo __("Required by")."</span></td></tr>\n";
+			echo "<tr><td class='boxSoft'>";
 			$deps = package_required($row["ID"]);
 			while (list($k, $darr) = each($deps)) {
 				$url = "<a href='/packages.php?do_Details=1&ID=".$darr[0];
@@ -434,15 +417,6 @@
 				if ($darr[2] == 0) print $url."'>".$darr[1].$darr[3]."</a><br />\n";
 				else print "<a href='#'>".$darr[1].$darr[3]."</a><br />\n";
 			}
-			print "</td></tr>\n";
-			print "</table></td>";
-
-			print "  <td valign='top'>";
-			print "<table class='boxSoft' style='width: 200px'>";
-			print "<tr><td class='boxSoftTitle'><span class='f3'>";
-			print __("Sources")."</span></td></tr>\n";
-			print "<tr><td class='boxSoft'>";
-=======
             echo "</td></tr>\n";
             echo "          </table>\n";
             echo "        </td>\n";
@@ -451,7 +425,6 @@
 			echo "            <tr><td class='boxSoftTitle'><span class='f3'>";
 			echo __("Sources")."</span></td></tr>\n";
 			echo "            <tr><td class='boxSoft'>";
->>>>>>> 7c7685ce
 			$sources = package_sources($row["ID"]); # $sources[0] = 'src';
 			while (list($k, $src) = each($sources)) {
 				$parsed_url = parse_url($src);
@@ -588,29 +561,17 @@
 							array("<b>",$carr["UserName"],"</b>",
 							      "<i>",gmdate("Ymd [H:i:s]",$carr["CommentTS"]),"</i>"));
 					}
-<<<<<<< HEAD
-					print "</span>";
-					print "<tr><td class='boxSoft'>";
-					print "<code>\n";
-					print nl2br(htmlspecialchars($carr["Comments"]));
-					print "</code>\n";
-					print "</td></tr>\n";
-					print "</table>\n";
-					print "  </td>\n";
-					print "</tr>\n";
-=======
                     echo "</span></td>\n";
                     echo "            </tr>\n";
                     echo "            <tr>\n";
                     echo "              <td class='boxSoft'>";
 					echo "<code>\n";
-					echo str_replace("\n", "<br>", str_replace('"',"&quot;", htmlspecialchars(strip_tags(stripslashes($carr["Comments"])))));
+					echo nl2br(htmlspecialchars($carr["Comments"]));
                     echo "</code></td>\n";
                     echo "            </tr>\n";
 					echo "          </table>\n";
 					echo "        </td>\n";
 					echo "      </tr>\n";
->>>>>>> 7c7685ce
 				}
 			}
 
