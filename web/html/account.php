<?php

set_include_path(get_include_path() . PATH_SEPARATOR . '../lib');

include_once('aur.inc.php');         # access AUR common functions
include_once('acctfuncs.inc.php');   # access Account specific functions

set_lang();                 # this sets up the visitor's language
check_sid();                # see if they're still logged in

html_header(__('Accounts'));

# Main page processing here
#
echo "<div class=\"box\">\n";
echo "  <h2>".__("Accounts")."</h2>\n";

$action = in_request("Action");

if (isset($_COOKIE["AURSID"])) {
	# visitor is logged in
	#
	$dbh = db_connect();
	$atype = account_from_sid($_COOKIE["AURSID"]);

	if ($action == "SearchAccounts") {

		# security check
		#
		if ($atype == "Trusted User" || $atype == "Developer") {
			# the user has entered search criteria, find any matching accounts
			#
			search_results_page($atype, in_request("O"), in_request("SB"),
					in_request("U"), in_request("T"), in_request("S"),
					in_request("E"), in_request("R"), in_request("I"),
					in_request("K"));

		} else {
			# a non-privileged user is trying to access the search page
			#
			print __("You are not allowed to access this area.")."<br />\n";
		}

	} elseif ($action == "DisplayAccount") {
		# the user has clicked 'edit', display the account details in a form
		#
		$row = account_details(in_request("ID"), in_request("U"));
		if (empty($row)) {
			print __("Could not retrieve information for the specified user.");
		} else {
			# double check to make sure logged in user can edit this account
			#
			if ($atype == "User" || ($atype == "Trusted User" && $row["AccountType"] == "Developer")) {
				print __("You do not have permission to edit this account.");
			} else {

				display_account_form($atype, "UpdateAccount", $row["Username"],
						$row["AccountType"], $row["Suspended"], $row["Email"],
						"", "", $row["RealName"], $row["LangPreference"],
						$row["IRCNick"], $row["PGPKey"], $row["ID"]);
			}
		}

	} elseif ($action == "AccountInfo") {
		# no editing, just looking up user info
		#
		$row = account_details(in_request("ID"), in_request("U"));
		if (empty($row)) {
			print __("Could not retrieve information for the specified user.");
		} else {
			include("account_details.php");
		}

	} elseif ($action == "UpdateAccount") {
		# user is submitting their modifications to an existing account
		#
<<<<<<< HEAD
		process_account_form($atype, "edit", "UpdateAccount",
				in_request("U"), in_request("T"), in_request("S"),
				in_request("E"), in_request("P"), in_request("C"),
				in_request("R"), in_request("L"), in_request("I"),
				in_request("K"), in_request("ID"));
=======
		if (check_token()) {
			process_account_form($atype, "edit", "UpdateAccount",
					in_request("U"), in_request("T"), in_request("S"),
					in_request("E"), in_request("P"), in_request("C"),
					in_request("R"), in_request("L"), in_request("I"),
					in_request("ID"));
		}
>>>>>>> 50e97446


	} else {
		if ($atype == "Trusted User" || $atype == "Developer") {
			# display the search page if they're a TU/dev
			#
			print __("Use this form to search existing accounts.")."<br />\n";
			search_accounts_form();

		} else {
			# A normal user, give them the ability to edit
			# their own account
			#
			$row = own_account_details($_COOKIE["AURSID"]);
			if (empty($row)) {
				print __("Could not retrieve information for the specified user.");
			} else {
				# don't need to check if they have permissions, this is a
				# normal user editing themselves.
				#
				print __("Use this form to update your account.");
				print "<br />";
				print __("Leave the password fields blank to keep your same password.");
				display_account_form($atype, "UpdateAccount", $row["Username"],
						$row["AccountType"], $row["Suspended"], $row["Email"],
						"", "", $row["RealName"], $row["LangPreference"],
						$row["IRCNick"], $row["PGPKey"], $row["ID"]);
			}
		}
	}

} else {
	# visitor is not logged in
	#
	if ($action == "AccountInfo") {
		print __("You must log in to view user information.");
	}	elseif ($action == "NewAccount") {
		# process the form input for creating a new account
		#
		process_account_form("","new", "NewAccount",
				in_request("U"), 1, 0, in_request("E"),
				in_request("P"), in_request("C"), in_request("R"),
				in_request("L"), in_request("I"), in_request("K"));

	} else {
		# display the account request form
		#
		print __("Use this form to create an account.");
		display_account_form("", "NewAccount");
	}
}

echo "</div>";

html_footer(AUR_VERSION);

?><|MERGE_RESOLUTION|>--- conflicted
+++ resolved
@@ -74,23 +74,13 @@
 	} elseif ($action == "UpdateAccount") {
 		# user is submitting their modifications to an existing account
 		#
-<<<<<<< HEAD
-		process_account_form($atype, "edit", "UpdateAccount",
-				in_request("U"), in_request("T"), in_request("S"),
-				in_request("E"), in_request("P"), in_request("C"),
-				in_request("R"), in_request("L"), in_request("I"),
-				in_request("K"), in_request("ID"));
-=======
 		if (check_token()) {
 			process_account_form($atype, "edit", "UpdateAccount",
 					in_request("U"), in_request("T"), in_request("S"),
 					in_request("E"), in_request("P"), in_request("C"),
 					in_request("R"), in_request("L"), in_request("I"),
-					in_request("ID"));
+					in_request("K"), in_request("ID"));
 		}
->>>>>>> 50e97446
-
-
 	} else {
 		if ($atype == "Trusted User" || $atype == "Developer") {
 			# display the search page if they're a TU/dev
