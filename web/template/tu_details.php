--- conflicted
+++ resolved
@@ -60,7 +60,6 @@
 
 <div class="box">
 
-<<<<<<< HEAD
 <?php if ($canvote == 1): ?>
 	<form action="tu.php?id=<?php print $row['ID'] ?>" method="post">
 		<fieldset>
@@ -68,27 +67,10 @@
 			<input type="submit" class="button" name="voteNo" value="<?php print __("No") ?>" />
 			<input type="submit" class="button" name="voteAbstain" value="<?php print __("Abstain") ?>" />
 			<input type="hidden" name="doVote" value="1" />
+			<input type="hidden" name="token" value="<?php echo htmlspecialchars($_COOKIE['AURSID']) ?>" />
 		</fieldset>
 	</form>
 <?php else:
 	print $errorvote ?>
 <?php endif; ?>
-</div>
-=======
-<div class='pgbox'>
-<div class='pgboxbody'>
-<?php if ($canvote == 1) { ?>
-<form action='tu.php?id=<?php print $row['ID'] ?>' method='post'>
-<fieldset>
-<input type='submit' class='button' name='voteYes' value='<?php print __("Yes") ?>' />
-<input type='submit' class='button' name='voteNo' value='<?php print __("No") ?>' />
-<input type='submit' class='button' name='voteAbstain' value='<?php print __("Abstain") ?>' />
-<input type='hidden' name='doVote' value='1' />
-<input type='hidden' name='token' value='<?php print htmlspecialchars($_COOKIE['AURSID']) ?>' />
-</fieldset>
-</form>
-<?php } else { ?>
-<?php print $errorvote ?>
-<?php } ?>
-</div></div>
->>>>>>> 50e97446
+</div>