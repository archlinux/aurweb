<?php
$uid = uid_from_sid($SID);
<<<<<<< HEAD
$count = package_comments_count($_GET['ID']);
=======
while (list($indx, $carr) = each($comments)) { ?>
	<div class="comment-header"><?php

	if ($SID) {
		$carr['UserName'] = "<a href=\"account.php?Action=AccountInfo&amp;ID={$carr['UsersID']}\">{$carr['UserName']}</a>";
	}

	$commentHeader = '<p style="display:inline;">' . __('Comment by: %s on %s', $carr['UserName'], gmdate('r', $carr['CommentTS'])) . '</p>';

	if (canDeleteCommentArray($carr, $atype, $uid)) {
		$durl = '<form method="post" action="packages.php?ID='.$row['ID'].'">';
		$durl.= '<fieldset style="display:inline;">';
		$durl.= '<input type="hidden" name="action" value="do_DeleteComment" />';
		$durl.= '<input type="hidden" name="comment_id" value="'.$carr['ID'].'" />';
		$durl.= '<input type="hidden" name="token" value="'.htmlspecialchars($_COOKIE['AURSID']).'" />';
		$durl.= '<input type="image" src="images/x.png" ';
		$durl.= ' alt="'.__("Delete comment").'" name="submit" value="1" ';
		$durl.= ' />&nbsp;';
		$durl.= '</fieldset>';

		$commentHeader = $durl.$commentHeader."</form>";
	}

	echo $commentHeader;
?></div>
	<blockquote class="comment-body">
	<div>
<?php echo parse_comment($carr['Comments']) ?>
	</div>
	</blockquote>
<?php
}
>>>>>>> 50e97446
?>
<div id="news">
	<h3>
		<a href="<?php echo htmlentities($_SERVER['REQUEST_URI'], ENT_QUOTES) ?>&amp;comments=all" title="<?php echo __('View all %s comments' , $count) ?>"><?php echo __('Latest Comments') ?></a>
		<span class="arrow"></span>
	</h3>

	<?php while (list($indx, $row) = each($comments)): ?>
		<?php if ($SID):
			$row['UserName'] = "<a href=\"account.php?Action=AccountInfo&amp;ID={$row['UsersID']}\">{$row['UserName']}</a>";
		endif; ?>
		<h4>
			<?php if (canDeleteCommentArray($row, $atype, $uid)): ?>
				<form method="post" action="packages.php?ID=<?php echo $row['ID'] ?>">
					<fieldset style="display:inline;">
						<input type="hidden" name="action" value="do_DeleteComment" />
						<input type="hidden" name="comment_id" value="<?php echo $row['ID'] ?>" />
						<input type="image" src="images/x.png" alt="<?php echo __('Delete comment') ?> name="submit" value="1" />
					</fieldset>
				</form>
			<?php endif; ?>
			<?php echo __('Comment by %s', $row['UserName']) ?>
		</h4>
		<p class="timestamp"><?php echo gmdate('Y-m-d H:i', $row['CommentTS']) ?></p>
		<div class="article-content">
			<p>
				<?php echo parse_comment($row['Comments']) ?>
			</p>
		</div>
	<?php endwhile; ?>
</div>

<?php if ($count > 10 && !isset($_GET['comments'])): ?>
<div id="news">
	<h3>
		<a href="<?php echo $_SERVER['REQUEST_URI'] ?>&amp;comments=all" title="<?php echo __('View all %s comments', $count) ?>"><?php echo __('All comments', $count) ?></a>
	</h3>
</div>
<?php endif; ?><|MERGE_RESOLUTION|>--- conflicted
+++ resolved
@@ -1,41 +1,6 @@
 <?php
 $uid = uid_from_sid($SID);
-<<<<<<< HEAD
 $count = package_comments_count($_GET['ID']);
-=======
-while (list($indx, $carr) = each($comments)) { ?>
-	<div class="comment-header"><?php
-
-	if ($SID) {
-		$carr['UserName'] = "<a href=\"account.php?Action=AccountInfo&amp;ID={$carr['UsersID']}\">{$carr['UserName']}</a>";
-	}
-
-	$commentHeader = '<p style="display:inline;">' . __('Comment by: %s on %s', $carr['UserName'], gmdate('r', $carr['CommentTS'])) . '</p>';
-
-	if (canDeleteCommentArray($carr, $atype, $uid)) {
-		$durl = '<form method="post" action="packages.php?ID='.$row['ID'].'">';
-		$durl.= '<fieldset style="display:inline;">';
-		$durl.= '<input type="hidden" name="action" value="do_DeleteComment" />';
-		$durl.= '<input type="hidden" name="comment_id" value="'.$carr['ID'].'" />';
-		$durl.= '<input type="hidden" name="token" value="'.htmlspecialchars($_COOKIE['AURSID']).'" />';
-		$durl.= '<input type="image" src="images/x.png" ';
-		$durl.= ' alt="'.__("Delete comment").'" name="submit" value="1" ';
-		$durl.= ' />&nbsp;';
-		$durl.= '</fieldset>';
-
-		$commentHeader = $durl.$commentHeader."</form>";
-	}
-
-	echo $commentHeader;
-?></div>
-	<blockquote class="comment-body">
-	<div>
-<?php echo parse_comment($carr['Comments']) ?>
-	</div>
-	</blockquote>
-<?php
-}
->>>>>>> 50e97446
 ?>
 <div id="news">
 	<h3>
@@ -53,6 +18,7 @@
 					<fieldset style="display:inline;">
 						<input type="hidden" name="action" value="do_DeleteComment" />
 						<input type="hidden" name="comment_id" value="<?php echo $row['ID'] ?>" />
+						<input type="hidden" name="token" value="<?php echo htmlspecialchars($_COOKIE['AURSID']) ?>" />
 						<input type="image" src="images/x.png" alt="<?php echo __('Delete comment') ?> name="submit" value="1" />
 					</fieldset>
 				</form>
